# Copyright (c) 2015 Infoblox Inc.  # All Rights Reserved.
#
#    Licensed under the Apache License, Version 2.0 (the "License"); you may
#    not use this file except in compliance with the License. You may obtain
#    a copy of the License at
#
#         http://www.apache.org/licenses/LICENSE-2.0
#
#    Unless required by applicable law or agreed to in writing, software
#    distributed under the License is distributed on an "AS IS" BASIS, WITHOUT
#    WARRANTIES OR CONDITIONS OF ANY KIND, either express or implied. See the
#    License for the specific language governing permissions and limitations
#    under the License.

import logging

from heat.common import exception
from heat.common.i18n import _
from heat.engine import attributes
from heat.engine import constraints
from heat.engine import properties
from heat.engine import resource
from heat.engine import support

from heat_infoblox import resource_utils


LOG = logging.getLogger(__name__)


class NameServerGroupMember(resource.Resource):
    '''A resource which represents a name server group.

    Use this resource to create, modify, and delete name server groups in the
    grid.
    '''

    PROPERTIES = (
        GROUP_NAME, MEMBER_ROLE, MEMBER_SERVER, EXTERNAL_SERVER,
        MEMBER_NAME, GRID_REPLICATE, LEAD,
        ENABLE_PREFERRED_PRIMARIES, PREFERRED_PRIMARIES
    ) = (
        'group_name', 'member_role', 'member_server', 'external_server',
        'name', 'grid_replicate', 'lead',
        'enable_preferred_primaries', 'preferred_primaries'
    )

    # for now, only support grid members
    # not 'external_primary', 'external_secondary'
    MEMBER_ROLES = ['grid_primary', 'grid_secondary']

    ATTRIBUTES = (
        NS_GROUP,
    ) = (
        'name_server_group',
    )

    support_status = support.SupportStatus(
        support.UNSUPPORTED,
        _('See support.infoblox.com for support.'))

    properties_schema = {
        GROUP_NAME: properties.Schema(
            properties.Schema.STRING,
            _('Name server group name.'),
        ),
        MEMBER_ROLE: properties.Schema(
            properties.Schema.STRING,
            _('The role the member plays in the group.'),
            constraints=[
                constraints.AllowedValues(MEMBER_ROLES)
            ]
        ),
        MEMBER_SERVER: properties.Schema(
            properties.Schema.MAP,
            _('A grid member settings in this group.'),
            schema={
                MEMBER_NAME: properties.Schema(
                    properties.Schema.STRING,
                    _('The member name.'),
                    required=True
                ),
                GRID_REPLICATE: properties.Schema(
                    properties.Schema.BOOLEAN,
                    _('Determines if grid replication or zone transfer will '
                      'be used to this server.'),
                    default=True
                ),
                LEAD: properties.Schema(
                    properties.Schema.BOOLEAN,
                    _('Determines if this member should serve as the lead '
                      'secondary for the group.'),
                    default=False
                ),
            }
        ),
    }

    attributes_schema = {
        NS_GROUP: attributes.Schema(
            _('The name server group details.'))
    }

    def infoblox(self):
        if not getattr(self, 'infoblox_object', None):
            self.infoblox_object = resource_utils.connect_to_infoblox()
        return self.infoblox_object

    def _remove_member(self, member_list, member):
        i = 0
        for m in member_list:
            if m['name'] == member['name']:
                del member_list[i]
            i += 1

    def _add_member(self, member_list, member):
        # remove it if it is already there, so we get any updates
        self._remove_member(member_list, member)
        member_list.append(member)

    def _get_ns_group(self, group_name):
        LOG.debug("LOADING NSGROUP: %s" % group_name)
        groups = self.infoblox().get_ns_group(
            group_name,
            return_fields=['name', 'grid_primary', 'grid_secondaries']
        )
        if len(groups) == 0:
<<<<<<< HEAD
            raise exception.EntityNotFound(entity='Name Server Group',
                                           name=group_name)
=======
            raise exception.NotFound(
                'Name Server Group %s not found' % group_name
            )

>>>>>>> c248baa8
        return groups[0]

    def handle_create(self):
        group_name = self.properties[self.GROUP_NAME]
        group = self._get_ns_group(group_name)
        LOG.debug("NSGROUP: %s" % group)

        member_role = self.properties[self.MEMBER_ROLE]
        member = self.properties[self.MEMBER_SERVER]
        if member_role == 'grid_primary':
            self._remove_member(group['grid_secondaries'], member)
            self._add_member(group['grid_primary'], member)
        elif member_role == 'grid_secondary':
            self._remove_member(group['grid_primary'], member)
            self._add_member(group['grid_secondaries'], member)

        self.infoblox().update_ns_group(group_name, group)
        self.resource_id_set(
            "%s/%s/%s" % (group_name, member_role, member['name'])
        )

    def handle_delete(self):
        LOG.debug("NSGROUP %s DELETE" % self.resource_id)
        if self.resource_id is None:
            return None

        group_name, member_role, member_name = self.resource_id.split('/')
        member = {'name': member_name}
        field_name = 'grid_primary'
        if member_role == 'grid_secondary':
            field_name = 'grid_secondaries'

        group = self._get_ns_group(group_name)

        LOG.debug("NSGROUP for DELETE: %s" % group)
        self._remove_member(group[field_name], member)
        LOG.debug("NSGROUP update DELETE: %s" % group)
        self.infoblox().update_ns_group(group_name, group)

    def _resolve_attribute(self, name):
        LOG.debug("RESOLVE ATTRIBUTE: %s" % name)
        group_name = self.properties[self.GROUP_NAME]
        group = self._get_ns_group(group_name)
        if name == self.NS_GROUP:
            return group
        return None


def resource_mapping():
    return {
        'Infoblox::Grid::NameServerGroupMember': NameServerGroupMember,
    }<|MERGE_RESOLUTION|>--- conflicted
+++ resolved
@@ -98,7 +98,8 @@
 
     attributes_schema = {
         NS_GROUP: attributes.Schema(
-            _('The name server group details.'))
+            _('The name server group details.'),
+            type=attributes.Schema.MAP)
     }
 
     def infoblox(self):
@@ -125,15 +126,8 @@
             return_fields=['name', 'grid_primary', 'grid_secondaries']
         )
         if len(groups) == 0:
-<<<<<<< HEAD
             raise exception.EntityNotFound(entity='Name Server Group',
                                            name=group_name)
-=======
-            raise exception.NotFound(
-                'Name Server Group %s not found' % group_name
-            )
-
->>>>>>> c248baa8
         return groups[0]
 
     def handle_create(self):
